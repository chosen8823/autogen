--- conflicted
+++ resolved
@@ -3,7 +3,6 @@
 <div align="center">
 <img src="https://microsoft.github.io/autogen/0.2/img/ag.svg" alt="AutoGen Logo" width="100">
 
-<<<<<<< HEAD
 [![Twitter](https://img.shields.io/twitter/url/https/twitter.com/cloudposse.svg?style=social&label=Follow%20%40pyautogen)](https://twitter.com/pyautogen)
 [![LinkedIn](https://img.shields.io/badge/LinkedIn-Company?style=flat&logo=linkedin&logoColor=white)](https://www.linkedin.com/company/105812540)
 [![Discord](https://img.shields.io/badge/discord-chat-green?logo=discord)](https://aka.ms/autogen-discord)
@@ -14,92 +13,6 @@
 [![PyPi autogen-ext](https://img.shields.io/badge/PyPi-autogen--ext-blue?logo=pypi)](https://pypi.org/project/autogen-ext/0.4.0.dev11/)
 </div>
 
-=======
-[![Twitter](https://img.shields.io/twitter/url/https/twitter.com/cloudposse.svg?style=social&label=Follow%20%40pyautogen)](https://twitter.com/pyautogen) [![LinkedIn](https://img.shields.io/badge/LinkedIn-Company?style=flat&logo=linkedin&logoColor=white)](https://www.linkedin.com/company/105812540) [![Discord](https://img.shields.io/badge/discord-chat-green?logo=discord)](https://aka.ms/autogen-discord) [![GitHub Discussions](https://img.shields.io/badge/Discussions-Q%26A-green?logo=github)](https://github.com/microsoft/autogen/discussions) [![0.2 Docs](https://img.shields.io/badge/Docs-0.2-blue)](https://microsoft.github.io/autogen/0.2/) [![0.4 Docs](https://img.shields.io/badge/Docs-0.4-blue)](https://microsoft.github.io/autogen/dev/)
-
-[![PyPi autogen-core](https://img.shields.io/badge/PyPi-autogen--core-blue?logo=pypi)](https://pypi.org/project/autogen-core/0.4.0.dev13/) [![PyPi autogen-agentchat](https://img.shields.io/badge/PyPi-autogen--agentchat-blue?logo=pypi)](https://pypi.org/project/autogen-agentchat/0.4.0.dev13/) [![PyPi autogen-ext](https://img.shields.io/badge/PyPi-autogen--ext-blue?logo=pypi)](https://pypi.org/project/autogen-ext/0.4.0.dev13/)
-</div>
-
-# AutoGen
-
-> [!IMPORTANT]
->
-> - (12/19/24) Hello!
-The majority of the AutoGen Team members will be resting and recharging with family and friends over the holiday period. Activity/responses on the project may be delayed during the period of Dec 20-Jan 06. We will be excited to engage with you in the new year!
-> - (12/11/24) We have created a new Discord server for the AutoGen community. Join us at [aka.ms/autogen-discord](https://aka.ms/autogen-discord).
-> - (11/14/24) ⚠️ In response to a number of asks to clarify and distinguish between official AutoGen and its forks that created confusion, we issued a [clarification statement](https://github.com/microsoft/autogen/discussions/4217).
-> - (10/13/24) Interested in the standard AutoGen as a prior user? Find it at the actively-maintained *AutoGen* [0.2 branch](https://github.com/microsoft/autogen/tree/0.2) and `autogen-agentchat~=0.2` PyPi package.
-> - (10/02/24) [AutoGen 0.4](https://microsoft.github.io/autogen/dev) is a from-the-ground-up rewrite of AutoGen. Learn more about the history, goals and future at [this blog post](https://microsoft.github.io/autogen/blog). We’re excited to work with the community to gather feedback, refine, and improve the project before we officially release 0.4. This is a big change, so AutoGen 0.2 is still available, maintained, and developed in the [0.2 branch](https://github.com/microsoft/autogen/tree/0.2).
-> - *[Join us for Community Office Hours](https://github.com/microsoft/autogen/discussions/4059)* We will host a weekly open discussion to answer questions, talk about Roadmap, etc.
-
-AutoGen is an open-source framework for building AI agent systems.
-It simplifies the creation of event-driven, distributed, scalable, and resilient agentic applications.
-It allows you to quickly build systems where AI agents collaborate and perform tasks autonomously
-or with human oversight.
-
-- [Key Features](#key-features)
-- [API Layering](#api-layering)
-- [Quickstart](#quickstart)
-- [Roadmap](#roadmap)
-- [FAQs](#faqs)
-
-AutoGen streamlines AI development and research, enabling the use of multiple large language models (LLMs), integrated tools, and advanced multi-agent design patterns. You can develop and test your agent systems locally, then deploy to a distributed cloud environment as your needs grow.
-
-## Key Features
-
-AutoGen offers the following key features:
-
-- **Asynchronous Messaging**: Agents communicate via asynchronous messages, supporting both event-driven and request/response interaction patterns.
-- **Full type support**: use types in all interfaces and enforced type check on build, with a focus on quality and cohesiveness
-- **Scalable & Distributed**: Design complex, distributed agent networks that can operate across organizational boundaries.
-- **Modular & Extensible**: Customize your system with pluggable components: custom agents, tools, memory, and models.
-- **Cross-Language Support**: Interoperate agents across different programming languages. Currently supports Python and .NET, with more languages coming soon.
-- **Observability & Debugging**: Built-in features and tools for tracking, tracing, and debugging agent interactions and workflows, including support for industry standard observability with OpenTelemetry
-
-<p align="right" style="font-size: 14px; color: #555; margin-top: 20px;">
-  <a href="#readme-top" style="text-decoration: none; color: blue; font-weight: bold;">
-    ↑ Back to Top ↑
-  </a>
-</p>
-
-# API Layering
-
-AutoGen has several packages and is built upon a layered architecture.
-Currently, there are three main APIs your application can target:
-
-- [Core](https://microsoft.github.io/autogen/dev/user-guide/core-user-guide/index.html)
-- [AgentChat](https://microsoft.github.io/autogen/dev/user-guide/agentchat-user-guide/index.html)
-- [Extensions](https://microsoft.github.io/autogen/dev/user-guide/extensions-user-guide/index.html)
-
-## Core
-
-- [Installation](https://microsoft.github.io/autogen/dev/user-guide/core-user-guide/installation.html)
-- [Quickstart](https://microsoft.github.io/autogen/dev/user-guide/core-user-guide/quickstart.html)
-
-The core API of AutoGen, `autogen-core`, is built following the
-[actor model](https://en.wikipedia.org/wiki/Actor_model).
-It supports asynchronous message passing between agents and event-based workflows.
-Agents in the core layer handle and produce typed messages, using either direct messaging,
-which functions like RPC, or via broadcasting to topics, which is pub-sub.
-Agents can be distributed and implemented in different programming languages,
-while still communicating with one another.
-**Start here if you are building scalable, event-driven agentic systems.**
-
-## AgentChat
-
-- [Installation](https://microsoft.github.io/autogen/dev/user-guide/agentchat-user-guide/installation.html)
-- [Quickstart](https://microsoft.github.io/autogen/dev/user-guide/agentchat-user-guide/quickstart.html)
-
-The AgentChat API, `autogen-agentchat`, is task driven and at a high level like AutoGen 0.2.
-It allows you to define conversational agents, compose them into teams and then
-use them to solve tasks.
-AgentChat itself is built on the core layer, but it abstracts away much of its
-low-level system concepts.
-If your workflows don't fit into the AgentChat API, target core instead.
-**Start here if you just want to focus on quickly getting started with multi-agents workflows.**
-
-## Extensions
->>>>>>> 7131dc94
 
 # AutoGen
 
@@ -108,11 +21,7 @@
 ### Quick Start
 
 ```bash
-<<<<<<< HEAD
 pip install autogen-agentchat autogen-ext[openai]
-=======
-pip install "autogen-agentchat==0.4.0.dev13" "autogen-ext[openai]==0.4.0.dev13"
->>>>>>> 7131dc94
 ```
 
 ### Minimal Python Example
@@ -133,129 +42,8 @@
 asyncio.run(main())
 ```
 
-<<<<<<< HEAD
+
 ### Why Use AutoGen?
-=======
-### C\#
-
-The .NET SDK does not yet support all of the interfaces that the python SDK offers but we are working on bringing them to parity.
-To use the .NET SDK, you need to add a package reference to the src in your project.
-We will release nuget packages soon and will update these instructions when that happens.
-
-```
-git clone https://github.com/microsoft/autogen.git
-cd autogen
-# Switch to the branch that has this code
-git switch staging-dev
-# Build the project
-cd dotnet && dotnet build AutoGen.sln
-# In your source code, add AutoGen to your project
-dotnet add <your.csproj> reference <path to your checkout of autogen>/dotnet/src/Microsoft.AutoGen/Core/Microsoft.AutoGen.Core.csproj
-```
-
-Then, define and run your first agent:
-
-```csharp
-using Microsoft.AutoGen.Contracts;
-using Microsoft.AutoGen.Core;
-using Microsoft.Extensions.DependencyInjection;
-using Microsoft.Extensions.Hosting;
-
-// send a message to the agent
-var app = await App.PublishMessageAsync("HelloAgents", new NewMessageReceived
-{
-    Message = "World"
-}, local: true);
-
-await App.RuntimeApp!.WaitForShutdownAsync();
-await app.WaitForShutdownAsync();
-
-[TopicSubscription("agents")]
-public class HelloAgent(
-    IAgentContext worker,
-    [FromKeyedServices("EventTypes")] EventTypes typeRegistry) : ConsoleAgent(
-        worker,
-        typeRegistry),
-        ISayHello,
-        IHandle<NewMessageReceived>,
-        IHandle<ConversationClosed>
-{
-    public async Task Handle(NewMessageReceived item)
-    {
-        var response = await SayHello(item.Message).ConfigureAwait(false);
-        var evt = new Output
-        {
-            Message = response
-        }.ToCloudEvent(this.AgentId.Key);
-        await PublishEventAsync(evt).ConfigureAwait(false);
-        var goodbye = new ConversationClosed
-        {
-            UserId = this.AgentId.Key,
-            UserMessage = "Goodbye"
-        }.ToCloudEvent(this.AgentId.Key);
-        await PublishEventAsync(goodbye).ConfigureAwait(false);
-    }
-    public async Task Handle(ConversationClosed item)
-    {
-        var goodbye = $"*********************  {item.UserId} said {item.UserMessage}  ************************";
-        var evt = new Output
-        {
-            Message = goodbye
-        }.ToCloudEvent(this.AgentId.Key);
-        await PublishEventAsync(evt).ConfigureAwait(false);
-        await Task.Delay(60000);
-        await App.ShutdownAsync();
-    }
-    public async Task<string> SayHello(string ask)
-    {
-        var response = $"\n\n\n\n***************Hello {ask}**********************\n\n\n\n";
-        return response;
-    }
-}
-public interface ISayHello
-{
-    public Task<string> SayHello(string ask);
-}
-```
-
-```bash
-dotnet run
-```
-
-<p align="right" style="font-size: 14px; color: #555; margin-top: 20px;">
-  <a href="#readme-top" style="text-decoration: none; color: blue; font-weight: bold;">
-    ↑ Back to Top ↑
-  </a>
-</p>
-
-## Roadmap
-
-- AutoGen 0.2 - This is the current stable release of AutoGen. We will continue to accept bug fixes and minor enhancements to this version.
-- AutoGen 0.4 - This is the first release of the new architecture. This release is still in *preview*. We will be focusing on the stability of the interfaces, documentation, tutorials, samples, and a collection of built-in agents which you can use. We are excited to work with our community to define the future of AutoGen. We are looking for feedback and contributions to help shape the future of this project. Here are some major planned items:
-  - More programming languages (e.g., TypeScript)
-  - More built-in agents and multi-agent workflows
-  - Deployment of distributed agents
-  - Re-implementation/migration of AutoGen Studio
-  - Integration with other agent frameworks and data sources
-  - Advanced RAG techniques and memory services
-
-<p align="right" style="font-size: 14px; color: #555; margin-top: 20px;">
-  <a href="#readme-top" style="text-decoration: none; color: blue; font-weight: bold;">
-    ↑ Back to Top ↑
-  </a>
-</p>
-
-## FAQs
-
-### What is AutoGen 0.4?
-
-AutoGen v0.4 is a rewrite of AutoGen from the ground up to create a more robust,
-scalable, easier to use, cross-language library for building AI Agents.
-Some key features include asynchronous messaging, support for scalable distributed agents,
-modular extensible design (bring your own agents, implement behaviors however you like),
-cross-language support, improved observability, and full typing integration.
-It is a breaking change.
->>>>>>> 7131dc94
 
 - **Essential building blocks for agents**: AutoGen provides everything you need to create intelligent agents, including tools, LLMs, multi-agent teams, and capabilities like code/tool execution and human-in-the-loop workflows. AutoGen also provides state-of-the-art agents like Magentic-One for top performance and reliability, supports distributed agents and cross-language support in Python and .NET.
 
@@ -263,71 +51,9 @@
 
 - **Community and ecosystem**: Join and contribute to a thriving ecosystem. We host weekly office hours and talks with maintainers and community. We also have a Discord server for real-time chat, GitHub Discussions for Q&A, and a blog for tutorials and updates.
 
-
 ## Where to go next?
 
-<<<<<<< HEAD
 <div align="center">
-=======
-This code is still experimental, so expect changes and bugs while we work towards a stable 0.4 release. We encourage early adopters to
-try it out, give us feedback, and contribute.
-For those looking for a stable version we recommend to continue using 0.2
-
-### I'm using AutoGen 0.2, should I upgrade?
-
-If you consider yourself an early adopter, you are comfortable making some
-changes to your code, and are willing to try it out, then yes.
-
-### How do I still use AutoGen 0.2?
-
-AutoGen 0.2 can be installed with:
-
-```sh
-pip install autogen-agentchat~=0.2
-```
-
-### Will AutoGen Studio be supported in 0.4?
-
-Yes, this is on the [roadmap](#roadmap).
-Our current plan is to enable an implementation of AutoGen Studio
-on the AgentChat high level API which implements a set of agent functionalities
-(agents, teams, etc).
-
-### How do I migrate?
-
-For users familiar with AutoGen, the AgentChat library in 0.4 provides similar concepts.
-We are working on a migration guide.
-
-### Is 0.4 done?
-
-We are still actively developing AutoGen 0.4. One exciting new feature is the emergence of new SDKs for .NET. The python SDKs are further ahead at this time but our goal is to achieve parity. We aim to add additional languages in future releases.
-
-### What is happening next? When will this release be ready?
-
-We are still working on improving the documentation, samples, and enhancing the code. We are hoping to release before the end of the year when things are ready.
-
-### What is the history of this project?
-
-The rearchitecture of the framework started with multiple Microsoft teams coming together
-to address the gaps and learnings from AutoGen 0.2 - merging ideas from several predecessor projects.
-The team worked on this internally for some time to ensure alignment before moving work back to the open in October 2024.
-
-### What is the official channel for support?
-
-Use GitHub [Issues](https://github.com/microsoft/autogen/issues) for bug reports and feature requests.
-Use GitHub [Discussions](https://github.com/microsoft/autogen/discussions) for general questions and discussions.
-
-### Do you use Discord for communications?
-
-We are unable to use the old Discord for project discussions, many of the maintainers no longer have viewing or posting rights there. Therefore, we request that all discussions take place on <https://github.com/microsoft/autogen/discussions/>  or the [new discord server](https://aka.ms/autogen-discord).
-
-### What about forks?
-
-<https://github.com/microsoft/autogen/> remains the only official repo for development and support of AutoGen.
-We are aware that there are thousands of forks of AutoGen, including many for personal development and startups building with or on top of the library. We are not involved with any of these forks and are not aware of any plans related to them.
-
-### What is the status of the license and open source?
->>>>>>> 7131dc94
 
 |                      | [![Python](https://img.shields.io/badge/AutoGen-Python-blue?logo=python&logoColor=white)](./python)                                                                                     | [![.NET](https://img.shields.io/badge/AutoGen-.NET-green?logo=.net&logoColor=white)](./dotnet)              | [![Studio](https://img.shields.io/badge/AutoGen-Studio-purple?logo=visual-studio&logoColor=white)](./studio)              |
 |----------------------|--------------------------------------------------------------------------------------------|-------------------|-------------------|
