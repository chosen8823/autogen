{
<<<<<<< HEAD
 "cells": [
  {
   "cell_type": "markdown",
   "metadata": {},
   "source": [
    "## AutoGen Studio Agent Workflow API Example\n",
    "\n",
    "This notebook focuses on demonstrating capabilities of the autogen studio workflow python api.  \n",
    "\n",
    "- Declarative Specification of an Agent Team\n",
    "- Loading the specification and running the resulting agent\n",
    "\n",
    " "
   ]
  },
  {
   "cell_type": "code",
   "execution_count": null,
   "metadata": {},
   "outputs": [],
   "source": [
    "from autogenstudio.teammanager import TeamManager \n",
    " \n",
    "wm = TeamManager()  \n",
    "result = await wm.run(task=\"What is the weather in New York?\", team_config=\"team.json\") \n",
    "print(result)"
   ]
  },
  {
   "cell_type": "code",
   "execution_count": null,
   "metadata": {},
   "outputs": [],
   "source": [
    "result_stream =  wm.run_stream(task=\"What is the weather in New York?\", team_config=\"team.json\") \n",
    "async for response in result_stream:\n",
    "    print(response)"
   ]
  },
  {
   "cell_type": "markdown",
   "metadata": {},
   "source": [
    "## AutoGen Studio Database API\n",
    "\n",
    "Api for creating objects and serializing to a database."
   ]
  },
  {
   "cell_type": "code",
   "execution_count": 3,
   "metadata": {},
   "outputs": [
    {
     "data": {
      "text/plain": [
       "Response(message='Database is ready', status=True, data=None)"
      ]
     },
     "execution_count": 3,
     "metadata": {},
     "output_type": "execute_result"
    }
   ],
   "source": [
    "from autogenstudio.database import DatabaseManager \n",
    "import os \n",
    "# delete database\n",
    "# if os.path.exists(\"test.db\"):\n",
    "#     os.remove(\"test.db\") \n",
    "\n",
    "os.makedirs(\"test\", exist_ok=True)\n",
    "# create a database\n",
    "dbmanager = DatabaseManager(engine_uri=\"sqlite:///test.db\", base_dir=\"test\")\n",
    "dbmanager.initialize_database() "
   ]
  },
  {
   "cell_type": "code",
   "execution_count": 6,
   "metadata": {},
   "outputs": [],
   "source": [
    "\n",
    "from sqlmodel import Session, text, select\n",
    "from autogenstudio.datamodel import Model, ModelConfig, ModelTypes, Team, TeamConfig, TeamTypes, Agent, AgentConfig, AgentTypes, Tool, ToolConfig, LinkTypes,ToolTypes\n",
    "\n",
    "user_id = \"guestuser@gmail.com\"\n",
    "from autogenstudio.datamodel import ModelConfig, Model, TeamConfig, Team, Tool, Agent, AgentConfig, TerminationConfig, TerminationTypes, ModelTypes, TeamTypes, AgentTypes, ToolConfig, LinkTypes, TerminationTypes\n",
    "\n",
    "gpt4_model = Model(user_id=user_id, config= ModelConfig(model=\"gpt-4o-2024-08-06\", model_type=ModelTypes.OPENAI).model_dump() )\n",
    "\n",
    "weather_tool = Tool(user_id=user_id, config=ToolConfig(name=\"get_weather\", description=\"Get the weather for a city\", content=\"async def get_weather(city: str) -> str:\\n    return f\\\"The weather in {city} is 73 degrees and Sunny.\\\"\",tool_type=ToolTypes.PYTHON_FUNCTION).model_dump() )\n",
    "\n",
    "adding_tool = Tool(user_id=user_id, config=ToolConfig(name=\"add\", description=\"Add two numbers\", content=\"async def add(a: int, b: int) -> int:\\n    return a + b\", tool_type=ToolTypes.PYTHON_FUNCTION).model_dump() )\n",
    "\n",
    "writing_agent = Agent(user_id=user_id, \n",
    "                      config=AgentConfig(\n",
    "                          name=\"writing_agent\", \n",
    "                          tools=[weather_tool.config], \n",
    "                          agent_type=AgentTypes.ASSISTANT,\n",
    "                          model_client=gpt4_model.config\n",
    "                          ).model_dump()\n",
    "                    )\n",
    "\n",
    "team = Team(user_id=user_id, config=TeamConfig(\n",
    "    name=\"weather_team\",\n",
    "    participants=[writing_agent.config],\n",
    "    termination_condition=TerminationConfig(termination_type=TerminationTypes.MAX_MESSAGES, max_messages=5).model_dump(),\n",
    "    team_type=TeamTypes.ROUND_ROBIN\n",
    "    ).model_dump()\n",
    ")\n",
    "\n",
    "with Session(dbmanager.engine) as session:\n",
    "    session.add(gpt4_model)\n",
    "    session.add(weather_tool)\n",
    "    session.add(adding_tool)\n",
    "    session.add(writing_agent)\n",
    "    session.add(team)\n",
    "    session.commit()\n",
    "\n",
    "    dbmanager.link(LinkTypes.AGENT_MODEL, writing_agent.id, gpt4_model.id)\n",
    "    dbmanager.link(LinkTypes.AGENT_TOOL, writing_agent.id, weather_tool.id)\n",
    "    dbmanager.link(LinkTypes.AGENT_TOOL, writing_agent.id, adding_tool.id)\n",
    "    dbmanager.link(LinkTypes.TEAM_AGENT, team.id, writing_agent.id)\n"
   ]
  },
  {
   "cell_type": "code",
   "execution_count": 7,
   "metadata": {},
   "outputs": [
    {
     "name": "stdout",
     "output_type": "stream",
     "text": [
      "2 teams in database\n"
     ]
    }
   ],
   "source": [
    "all_teams = dbmanager.get(Team)\n",
    "print(len(all_teams.data), \"teams in database\")"
   ]
  },
  {
   "cell_type": "markdown",
   "metadata": {},
   "source": [
    "## Configuration Manager\n",
    "\n",
    "Helper class to mostly import teams/agents/models/tools etc into a database."
   ]
  },
  {
   "cell_type": "code",
   "execution_count": null,
   "metadata": {},
   "outputs": [],
   "source": [
    "from autogenstudio.database import ConfigurationManager   \n",
    "\n",
    "config_manager = ConfigurationManager(dbmanager)\n",
    " "
   ]
  },
  {
   "cell_type": "code",
   "execution_count": null,
   "metadata": {},
   "outputs": [],
   "source": [
    "result = await config_manager.import_component(\"team.json\", user_id=\"user_id\", check_exists=True)\n",
    "print(result)"
   ]
  },
  {
   "cell_type": "code",
   "execution_count": null,
   "metadata": {},
   "outputs": [],
   "source": [
    "result = await config_manager.import_directory(\".\", user_id=\"user_id\", check_exists=False)\n",
    "print(result)"
   ]
  },
  {
   "cell_type": "code",
   "execution_count": null,
   "metadata": {},
   "outputs": [],
   "source": [
    "all_teams = dbmanager.get(Team)\n",
    "print(len(all_teams.data), \"teams in database\")"
   ]
  },
  {
   "cell_type": "markdown",
   "metadata": {},
   "source": [
    "## Sample AgentChat Example (Python)"
   ]
  },
  {
   "cell_type": "code",
   "execution_count": null,
   "metadata": {},
   "outputs": [],
   "source": [
    "from autogen_agentchat.agents import AssistantAgent\n",
    "from autogen_agentchat.task import TextMentionTermination\n",
    "from autogen_agentchat.teams import RoundRobinGroupChat, SelectorGroupChat\n",
    "from autogen_ext.models import OpenAIChatCompletionClient \n",
    "\n",
    "planner_agent = AssistantAgent(\n",
    "    \"planner_agent\",\n",
    "    model_client=OpenAIChatCompletionClient(model=\"gpt-4\"),\n",
    "    description=\"A helpful assistant that can plan trips.\",\n",
    "    system_message=\"You are a helpful assistant that can suggest a travel plan for a user based on their request. Respond with a single sentence\",\n",
    ")\n",
    "\n",
    "local_agent = AssistantAgent(\n",
    "    \"local_agent\",\n",
    "    model_client=OpenAIChatCompletionClient(model=\"gpt-4\"),\n",
    "    description=\"A local assistant that can suggest local activities or places to visit.\",\n",
    "    system_message=\"You are a helpful assistant that can suggest authentic and interesting local activities or places to visit for a user and can utilize any context information provided. Respond with a single sentence\",\n",
    ")\n",
    "\n",
    "language_agent = AssistantAgent(\n",
    "    \"language_agent\",\n",
    "    model_client=OpenAIChatCompletionClient(model=\"gpt-4\"),\n",
    "    description=\"A helpful assistant that can provide language tips for a given destination.\",\n",
    "    system_message=\"You are a helpful assistant that can review travel plans, providing feedback on important/critical tips about how best to address language or communication challenges for the given destination. If the plan already includes language tips, you can mention that the plan is satisfactory, with rationale.Respond with a single sentence\",\n",
    ")\n",
    "\n",
    "travel_summary_agent = AssistantAgent(\n",
    "    \"travel_summary_agent\",\n",
    "    model_client=OpenAIChatCompletionClient(model=\"gpt-4\"),\n",
    "    description=\"A helpful assistant that can summarize the travel plan.\",\n",
    "    system_message=\"You are a helpful assistant that can take in all of the suggestions and advice from the other agents and provide a detailed tfinal travel plan. You must ensure th b at the final plan is integrated and complete. YOUR FINAL RESPONSE MUST BE THE COMPLETE PLAN. When the plan is complete and all perspectives are integrated, you can respond with TERMINATE.Respond with a single sentence\",\n",
    ")\n",
    "\n",
    "termination = TextMentionTermination(\"TERMINATE\")\n",
    "group_chat = RoundRobinGroupChat(\n",
    "    [planner_agent, local_agent, language_agent, travel_summary_agent], termination_condition=termination\n",
    ")"
   ]
  },
  {
   "cell_type": "code",
   "execution_count": null,
   "metadata": {},
   "outputs": [],
   "source": [
    "\n",
    "result = group_chat.run_stream(task=\"Plan a 3 day trip to Nepal.\")\n",
    "async for response in result:\n",
    "    print(response) "
   ]
  },
  {
   "cell_type": "markdown",
   "metadata": {},
   "source": [
    "## Human in the Loop with a UserProxy Agent\n",
    "\n",
    "AutoGen studio provides a custom agent allows a human interact as part of the agent team.\n",
    "\n"
   ]
  },
  {
   "cell_type": "code",
   "execution_count": null,
   "metadata": {},
   "outputs": [],
   "source": [
    "from autogenstudio.components import UserProxyAgent \n",
    "\n",
    "def input_func(prompt: str) -> str:  \n",
    "    return \"Hello World there\" + str(prompt)\n",
    "user_agent = UserProxyAgent(name=\"user_agent\", description=\"a human user\", input_func=input_func)"
   ]
  },
  {
   "cell_type": "code",
   "execution_count": null,
   "metadata": {},
   "outputs": [],
   "source": [
    "from autogen_core import CancellationToken \n",
    "cancellation_token = CancellationToken()\n",
    "stream = user_agent.run_stream(task=\"hello there\", cancellation_token=cancellation_token)\n",
    "\n",
    "async for response in stream:\n",
    "    print(response)"
   ]
  }
 ],
 "metadata": {
  "kernelspec": {
   "display_name": "agnext",
   "language": "python",
   "name": "python3"
  },
  "language_info": {
   "codemirror_mode": {
    "name": "ipython",
    "version": 3
   },
   "file_extension": ".py",
   "mimetype": "text/x-python",
   "name": "python",
   "nbconvert_exporter": "python",
   "pygments_lexer": "ipython3",
   "version": "3.11.9"
  }
 },
 "nbformat": 4,
 "nbformat_minor": 2
=======
    "cells": [
        {
            "cell_type": "markdown",
            "metadata": {},
            "source": [
                "## AutoGen Studio Agent Workflow API Example\n",
                "\n",
                "This notebook focuses on demonstrating capabilities of the autogen studio workflow python api.  \n",
                "\n",
                "- Declarative Specification of an Agent Team\n",
                "- Loading the specification and running the resulting agent\n",
                "\n",
                " "
            ]
        },
        {
            "cell_type": "code",
            "execution_count": null,
            "metadata": {},
            "outputs": [],
            "source": [
                "from autogenstudio.teammanager import TeamManager \n",
                " \n",
                "wm = TeamManager()  \n",
                "result = await wm.run(task=\"What is the weather in New York?\", team_config=\"team.json\") \n",
                "print(result)"
            ]
        },
        {
            "cell_type": "code",
            "execution_count": null,
            "metadata": {},
            "outputs": [],
            "source": [
                "result_stream =  wm.run_stream(task=\"What is the weather in New York?\", team_config=\"team.json\") \n",
                "async for response in result_stream:\n",
                "    print(response)"
            ]
        },
        {
            "cell_type": "markdown",
            "metadata": {},
            "source": [
                "## AutoGen Studio Database API\n",
                "\n",
                "Api for creating objects and serializing to a database."
            ]
        },
        {
            "cell_type": "code",
            "execution_count": 3,
            "metadata": {},
            "outputs": [
                {
                    "data": {
                        "text/plain": [
                            "Response(message='Database is ready', status=True, data=None)"
                        ]
                    },
                    "execution_count": 3,
                    "metadata": {},
                    "output_type": "execute_result"
                }
            ],
            "source": [
                "from autogenstudio.database import DatabaseManager \n",
                "import os \n",
                "# delete database\n",
                "# if os.path.exists(\"test.db\"):\n",
                "#     os.remove(\"test.db\") \n",
                "\n",
                "os.makedirs(\"test\", exist_ok=True)\n",
                "# create a database\n",
                "dbmanager = DatabaseManager(engine_uri=\"sqlite:///test.db\", base_dir=\"test\")\n",
                "dbmanager.initialize_database() "
            ]
        },
        {
            "cell_type": "code",
            "execution_count": 6,
            "metadata": {},
            "outputs": [],
            "source": [
                "\n",
                "from sqlmodel import Session, text, select\n",
                "from autogenstudio.datamodel import Model, ModelConfig, ModelTypes, Team, TeamConfig, TeamTypes, Agent, AgentConfig, AgentTypes, Tool, ToolConfig, LinkTypes,ToolTypes\n",
                "\n",
                "user_id = \"guestuser@gmail.com\"\n",
                "from autogenstudio.datamodel import ModelConfig, Model, TeamConfig, Team, Tool, Agent, AgentConfig, TerminationConfig, TerminationTypes, ModelTypes, TeamTypes, AgentTypes, ToolConfig, LinkTypes, TerminationTypes\n",
                "\n",
                "gpt4_model = Model(user_id=user_id, config= ModelConfig(model=\"gpt-4o-2024-08-06\", model_type=ModelTypes.OPENAI).model_dump() )\n",
                "\n",
                "weather_tool = Tool(user_id=user_id, config=ToolConfig(name=\"get_weather\", description=\"Get the weather for a city\", content=\"async def get_weather(city: str) -> str:\\n    return f\\\"The weather in {city} is 73 degrees and Sunny.\\\"\",tool_type=ToolTypes.PYTHON_FUNCTION).model_dump() )\n",
                "\n",
                "adding_tool = Tool(user_id=user_id, config=ToolConfig(name=\"add\", description=\"Add two numbers\", content=\"async def add(a: int, b: int) -> int:\\n    return a + b\", tool_type=ToolTypes.PYTHON_FUNCTION).model_dump() )\n",
                "\n",
                "writing_agent = Agent(user_id=user_id, \n",
                "                      config=AgentConfig(\n",
                "                          name=\"writing_agent\", \n",
                "                          tools=[weather_tool.config], \n",
                "                          agent_type=AgentTypes.ASSISTANT,\n",
                "                          model_client=gpt4_model.config\n",
                "                          ).model_dump()\n",
                "                    )\n",
                "\n",
                "team = Team(user_id=user_id, config=TeamConfig(\n",
                "    name=\"weather_team\",\n",
                "    participants=[writing_agent.config],\n",
                "    termination_condition=TerminationConfig(termination_type=TerminationTypes.MAX_MESSAGES, max_messages=5).model_dump(),\n",
                "    team_type=TeamTypes.ROUND_ROBIN\n",
                "    ).model_dump()\n",
                ")\n",
                "\n",
                "with Session(dbmanager.engine) as session:\n",
                "    session.add(gpt4_model)\n",
                "    session.add(weather_tool)\n",
                "    session.add(adding_tool)\n",
                "    session.add(writing_agent)\n",
                "    session.add(team)\n",
                "    session.commit()\n",
                "\n",
                "    dbmanager.link(LinkTypes.AGENT_MODEL, writing_agent.id, gpt4_model.id)\n",
                "    dbmanager.link(LinkTypes.AGENT_TOOL, writing_agent.id, weather_tool.id)\n",
                "    dbmanager.link(LinkTypes.AGENT_TOOL, writing_agent.id, adding_tool.id)\n",
                "    dbmanager.link(LinkTypes.TEAM_AGENT, team.id, writing_agent.id)\n"
            ]
        },
        {
            "cell_type": "code",
            "execution_count": 7,
            "metadata": {},
            "outputs": [
                {
                    "name": "stdout",
                    "output_type": "stream",
                    "text": [
                        "2 teams in database\n"
                    ]
                }
            ],
            "source": [
                "all_teams = dbmanager.get(Team)\n",
                "print(len(all_teams.data), \"teams in database\")"
            ]
        },
        {
            "cell_type": "markdown",
            "metadata": {},
            "source": [
                "## Configuration Manager\n",
                "\n",
                "Helper class to mostly import teams/agents/models/tools etc into a database."
            ]
        },
        {
            "cell_type": "code",
            "execution_count": null,
            "metadata": {},
            "outputs": [],
            "source": [
                "from autogenstudio.database import ConfigurationManager   \n",
                "\n",
                "config_manager = ConfigurationManager(dbmanager)\n",
                " "
            ]
        },
        {
            "cell_type": "code",
            "execution_count": null,
            "metadata": {},
            "outputs": [],
            "source": [
                "result = await config_manager.import_component(\"team.json\", user_id=\"user_id\", check_exists=True)\n",
                "print(result)"
            ]
        },
        {
            "cell_type": "code",
            "execution_count": null,
            "metadata": {},
            "outputs": [],
            "source": [
                "result = await config_manager.import_directory(\".\", user_id=\"user_id\", check_exists=False)\n",
                "print(result)"
            ]
        },
        {
            "cell_type": "code",
            "execution_count": null,
            "metadata": {},
            "outputs": [],
            "source": [
                "all_teams = dbmanager.get(Team)\n",
                "print(len(all_teams.data), \"teams in database\")"
            ]
        },
        {
            "cell_type": "markdown",
            "metadata": {},
            "source": [
                "## Sample AgentChat Example (Python)"
            ]
        },
        {
            "cell_type": "code",
            "execution_count": null,
            "metadata": {},
            "outputs": [],
            "source": [
                "from autogen_agentchat.agents import AssistantAgent\n",
                "from autogen_agentchat.conditions import TextMentionTermination\n",
                "from autogen_agentchat.teams import RoundRobinGroupChat, SelectorGroupChat\n",
                "from autogen_ext.models import OpenAIChatCompletionClient \n",
                "\n",
                "planner_agent = AssistantAgent(\n",
                "    \"planner_agent\",\n",
                "    model_client=OpenAIChatCompletionClient(model=\"gpt-4\"),\n",
                "    description=\"A helpful assistant that can plan trips.\",\n",
                "    system_message=\"You are a helpful assistant that can suggest a travel plan for a user based on their request. Respond with a single sentence\",\n",
                ")\n",
                "\n",
                "local_agent = AssistantAgent(\n",
                "    \"local_agent\",\n",
                "    model_client=OpenAIChatCompletionClient(model=\"gpt-4\"),\n",
                "    description=\"A local assistant that can suggest local activities or places to visit.\",\n",
                "    system_message=\"You are a helpful assistant that can suggest authentic and interesting local activities or places to visit for a user and can utilize any context information provided. Respond with a single sentence\",\n",
                ")\n",
                "\n",
                "language_agent = AssistantAgent(\n",
                "    \"language_agent\",\n",
                "    model_client=OpenAIChatCompletionClient(model=\"gpt-4\"),\n",
                "    description=\"A helpful assistant that can provide language tips for a given destination.\",\n",
                "    system_message=\"You are a helpful assistant that can review travel plans, providing feedback on important/critical tips about how best to address language or communication challenges for the given destination. If the plan already includes language tips, you can mention that the plan is satisfactory, with rationale.Respond with a single sentence\",\n",
                ")\n",
                "\n",
                "travel_summary_agent = AssistantAgent(\n",
                "    \"travel_summary_agent\",\n",
                "    model_client=OpenAIChatCompletionClient(model=\"gpt-4\"),\n",
                "    description=\"A helpful assistant that can summarize the travel plan.\",\n",
                "    system_message=\"You are a helpful assistant that can take in all of the suggestions and advice from the other agents and provide a detailed tfinal travel plan. You must ensure th b at the final plan is integrated and complete. YOUR FINAL RESPONSE MUST BE THE COMPLETE PLAN. When the plan is complete and all perspectives are integrated, you can respond with TERMINATE.Respond with a single sentence\",\n",
                ")\n",
                "\n",
                "termination = TextMentionTermination(\"TERMINATE\")\n",
                "group_chat = RoundRobinGroupChat(\n",
                "    [planner_agent, local_agent, language_agent, travel_summary_agent], termination_condition=termination\n",
                ")"
            ]
        },
        {
            "cell_type": "code",
            "execution_count": null,
            "metadata": {},
            "outputs": [],
            "source": [
                "\n",
                "result = group_chat.run_stream(task=\"Plan a 3 day trip to Nepal.\")\n",
                "async for response in result:\n",
                "    print(response) "
            ]
        },
        {
            "cell_type": "markdown",
            "metadata": {},
            "source": [
                "## Human in the Loop with a UserProxy Agent\n",
                "\n",
                "AutoGen studio provides a custom agent allows a human interact as part of the agent team.\n",
                "\n"
            ]
        },
        {
            "cell_type": "code",
            "execution_count": null,
            "metadata": {},
            "outputs": [],
            "source": [
                "from autogenstudio.components import UserProxyAgent \n",
                "\n",
                "def input_func(prompt: str) -> str:  \n",
                "    return \"Hello World there\" + str(prompt)\n",
                "user_agent = UserProxyAgent(name=\"user_agent\", description=\"a human user\", input_func=input_func)"
            ]
        },
        {
            "cell_type": "code",
            "execution_count": null,
            "metadata": {},
            "outputs": [],
            "source": [
                "from autogen_core.base import CancellationToken \n",
                "cancellation_token = CancellationToken()\n",
                "stream = user_agent.run_stream(task=\"hello there\", cancellation_token=cancellation_token)\n",
                "\n",
                "async for response in stream:\n",
                "    print(response)"
            ]
        }
    ],
    "metadata": {
        "kernelspec": {
            "display_name": "agnext",
            "language": "python",
            "name": "python3"
        },
        "language_info": {
            "codemirror_mode": {
                "name": "ipython",
                "version": 3
            },
            "file_extension": ".py",
            "mimetype": "text/x-python",
            "name": "python",
            "nbconvert_exporter": "python",
            "pygments_lexer": "ipython3",
            "version": "3.11.9"
        }
    },
    "nbformat": 4,
    "nbformat_minor": 2
>>>>>>> 31cb50bc
}<|MERGE_RESOLUTION|>--- conflicted
+++ resolved
@@ -1,5 +1,4 @@
 {
-<<<<<<< HEAD
  "cells": [
   {
    "cell_type": "markdown",
@@ -21,10 +20,10 @@
    "metadata": {},
    "outputs": [],
    "source": [
-    "from autogenstudio.teammanager import TeamManager \n",
-    " \n",
-    "wm = TeamManager()  \n",
-    "result = await wm.run(task=\"What is the weather in New York?\", team_config=\"team.json\") \n",
+    "from autogenstudio.teammanager import TeamManager\n",
+    "\n",
+    "wm = TeamManager()\n",
+    "result = await wm.run(task=\"What is the weather in New York?\", team_config=\"team.json\")\n",
     "print(result)"
    ]
   },
@@ -34,7 +33,7 @@
    "metadata": {},
    "outputs": [],
    "source": [
-    "result_stream =  wm.run_stream(task=\"What is the weather in New York?\", team_config=\"team.json\") \n",
+    "result_stream =  wm.run_stream(task=\"What is the weather in New York?\", team_config=\"team.json\")\n",
     "async for response in result_stream:\n",
     "    print(response)"
    ]
@@ -50,7 +49,7 @@
   },
   {
    "cell_type": "code",
-   "execution_count": 3,
+   "execution_count": null,
    "metadata": {},
    "outputs": [
     {
@@ -65,21 +64,21 @@
     }
    ],
    "source": [
-    "from autogenstudio.database import DatabaseManager \n",
-    "import os \n",
+    "from autogenstudio.database import DatabaseManager\n",
+    "import os\n",
     "# delete database\n",
     "# if os.path.exists(\"test.db\"):\n",
-    "#     os.remove(\"test.db\") \n",
+    "#     os.remove(\"test.db\")\n",
     "\n",
     "os.makedirs(\"test\", exist_ok=True)\n",
     "# create a database\n",
     "dbmanager = DatabaseManager(engine_uri=\"sqlite:///test.db\", base_dir=\"test\")\n",
-    "dbmanager.initialize_database() "
-   ]
-  },
-  {
-   "cell_type": "code",
-   "execution_count": 6,
+    "dbmanager.initialize_database()"
+   ]
+  },
+  {
+   "cell_type": "code",
+   "execution_count": null,
    "metadata": {},
    "outputs": [],
    "source": [
@@ -96,10 +95,10 @@
     "\n",
     "adding_tool = Tool(user_id=user_id, config=ToolConfig(name=\"add\", description=\"Add two numbers\", content=\"async def add(a: int, b: int) -> int:\\n    return a + b\", tool_type=ToolTypes.PYTHON_FUNCTION).model_dump() )\n",
     "\n",
-    "writing_agent = Agent(user_id=user_id, \n",
+    "writing_agent = Agent(user_id=user_id,\n",
     "                      config=AgentConfig(\n",
-    "                          name=\"writing_agent\", \n",
-    "                          tools=[weather_tool.config], \n",
+    "                          name=\"writing_agent\",\n",
+    "                          tools=[weather_tool.config],\n",
     "                          agent_type=AgentTypes.ASSISTANT,\n",
     "                          model_client=gpt4_model.config\n",
     "                          ).model_dump()\n",
@@ -160,10 +159,9 @@
    "metadata": {},
    "outputs": [],
    "source": [
-    "from autogenstudio.database import ConfigurationManager   \n",
-    "\n",
-    "config_manager = ConfigurationManager(dbmanager)\n",
-    " "
+    "from autogenstudio.database import ConfigurationManager\n",
+    "\n",
+    "config_manager = ConfigurationManager(dbmanager)\n"
    ]
   },
   {
@@ -210,9 +208,9 @@
    "outputs": [],
    "source": [
     "from autogen_agentchat.agents import AssistantAgent\n",
-    "from autogen_agentchat.task import TextMentionTermination\n",
+    "from autogen_agentchat.conditions import TextMentionTermination\n",
     "from autogen_agentchat.teams import RoundRobinGroupChat, SelectorGroupChat\n",
-    "from autogen_ext.models import OpenAIChatCompletionClient \n",
+    "from autogen_ext.models import OpenAIChatCompletionClient\n",
     "\n",
     "planner_agent = AssistantAgent(\n",
     "    \"planner_agent\",\n",
@@ -257,7 +255,7 @@
     "\n",
     "result = group_chat.run_stream(task=\"Plan a 3 day trip to Nepal.\")\n",
     "async for response in result:\n",
-    "    print(response) "
+    "    print(response)"
    ]
   },
   {
@@ -276,9 +274,9 @@
    "metadata": {},
    "outputs": [],
    "source": [
-    "from autogenstudio.components import UserProxyAgent \n",
-    "\n",
-    "def input_func(prompt: str) -> str:  \n",
+    "from autogenstudio.components import UserProxyAgent\n",
+    "\n",
+    "def input_func(prompt: str) -> str:\n",
     "    return \"Hello World there\" + str(prompt)\n",
     "user_agent = UserProxyAgent(name=\"user_agent\", description=\"a human user\", input_func=input_func)"
    ]
@@ -289,7 +287,7 @@
    "metadata": {},
    "outputs": [],
    "source": [
-    "from autogen_core import CancellationToken \n",
+    "from autogen_core import CancellationToken\n",
     "cancellation_token = CancellationToken()\n",
     "stream = user_agent.run_stream(task=\"hello there\", cancellation_token=cancellation_token)\n",
     "\n",
@@ -319,325 +317,4 @@
  },
  "nbformat": 4,
  "nbformat_minor": 2
-=======
-    "cells": [
-        {
-            "cell_type": "markdown",
-            "metadata": {},
-            "source": [
-                "## AutoGen Studio Agent Workflow API Example\n",
-                "\n",
-                "This notebook focuses on demonstrating capabilities of the autogen studio workflow python api.  \n",
-                "\n",
-                "- Declarative Specification of an Agent Team\n",
-                "- Loading the specification and running the resulting agent\n",
-                "\n",
-                " "
-            ]
-        },
-        {
-            "cell_type": "code",
-            "execution_count": null,
-            "metadata": {},
-            "outputs": [],
-            "source": [
-                "from autogenstudio.teammanager import TeamManager \n",
-                " \n",
-                "wm = TeamManager()  \n",
-                "result = await wm.run(task=\"What is the weather in New York?\", team_config=\"team.json\") \n",
-                "print(result)"
-            ]
-        },
-        {
-            "cell_type": "code",
-            "execution_count": null,
-            "metadata": {},
-            "outputs": [],
-            "source": [
-                "result_stream =  wm.run_stream(task=\"What is the weather in New York?\", team_config=\"team.json\") \n",
-                "async for response in result_stream:\n",
-                "    print(response)"
-            ]
-        },
-        {
-            "cell_type": "markdown",
-            "metadata": {},
-            "source": [
-                "## AutoGen Studio Database API\n",
-                "\n",
-                "Api for creating objects and serializing to a database."
-            ]
-        },
-        {
-            "cell_type": "code",
-            "execution_count": 3,
-            "metadata": {},
-            "outputs": [
-                {
-                    "data": {
-                        "text/plain": [
-                            "Response(message='Database is ready', status=True, data=None)"
-                        ]
-                    },
-                    "execution_count": 3,
-                    "metadata": {},
-                    "output_type": "execute_result"
-                }
-            ],
-            "source": [
-                "from autogenstudio.database import DatabaseManager \n",
-                "import os \n",
-                "# delete database\n",
-                "# if os.path.exists(\"test.db\"):\n",
-                "#     os.remove(\"test.db\") \n",
-                "\n",
-                "os.makedirs(\"test\", exist_ok=True)\n",
-                "# create a database\n",
-                "dbmanager = DatabaseManager(engine_uri=\"sqlite:///test.db\", base_dir=\"test\")\n",
-                "dbmanager.initialize_database() "
-            ]
-        },
-        {
-            "cell_type": "code",
-            "execution_count": 6,
-            "metadata": {},
-            "outputs": [],
-            "source": [
-                "\n",
-                "from sqlmodel import Session, text, select\n",
-                "from autogenstudio.datamodel import Model, ModelConfig, ModelTypes, Team, TeamConfig, TeamTypes, Agent, AgentConfig, AgentTypes, Tool, ToolConfig, LinkTypes,ToolTypes\n",
-                "\n",
-                "user_id = \"guestuser@gmail.com\"\n",
-                "from autogenstudio.datamodel import ModelConfig, Model, TeamConfig, Team, Tool, Agent, AgentConfig, TerminationConfig, TerminationTypes, ModelTypes, TeamTypes, AgentTypes, ToolConfig, LinkTypes, TerminationTypes\n",
-                "\n",
-                "gpt4_model = Model(user_id=user_id, config= ModelConfig(model=\"gpt-4o-2024-08-06\", model_type=ModelTypes.OPENAI).model_dump() )\n",
-                "\n",
-                "weather_tool = Tool(user_id=user_id, config=ToolConfig(name=\"get_weather\", description=\"Get the weather for a city\", content=\"async def get_weather(city: str) -> str:\\n    return f\\\"The weather in {city} is 73 degrees and Sunny.\\\"\",tool_type=ToolTypes.PYTHON_FUNCTION).model_dump() )\n",
-                "\n",
-                "adding_tool = Tool(user_id=user_id, config=ToolConfig(name=\"add\", description=\"Add two numbers\", content=\"async def add(a: int, b: int) -> int:\\n    return a + b\", tool_type=ToolTypes.PYTHON_FUNCTION).model_dump() )\n",
-                "\n",
-                "writing_agent = Agent(user_id=user_id, \n",
-                "                      config=AgentConfig(\n",
-                "                          name=\"writing_agent\", \n",
-                "                          tools=[weather_tool.config], \n",
-                "                          agent_type=AgentTypes.ASSISTANT,\n",
-                "                          model_client=gpt4_model.config\n",
-                "                          ).model_dump()\n",
-                "                    )\n",
-                "\n",
-                "team = Team(user_id=user_id, config=TeamConfig(\n",
-                "    name=\"weather_team\",\n",
-                "    participants=[writing_agent.config],\n",
-                "    termination_condition=TerminationConfig(termination_type=TerminationTypes.MAX_MESSAGES, max_messages=5).model_dump(),\n",
-                "    team_type=TeamTypes.ROUND_ROBIN\n",
-                "    ).model_dump()\n",
-                ")\n",
-                "\n",
-                "with Session(dbmanager.engine) as session:\n",
-                "    session.add(gpt4_model)\n",
-                "    session.add(weather_tool)\n",
-                "    session.add(adding_tool)\n",
-                "    session.add(writing_agent)\n",
-                "    session.add(team)\n",
-                "    session.commit()\n",
-                "\n",
-                "    dbmanager.link(LinkTypes.AGENT_MODEL, writing_agent.id, gpt4_model.id)\n",
-                "    dbmanager.link(LinkTypes.AGENT_TOOL, writing_agent.id, weather_tool.id)\n",
-                "    dbmanager.link(LinkTypes.AGENT_TOOL, writing_agent.id, adding_tool.id)\n",
-                "    dbmanager.link(LinkTypes.TEAM_AGENT, team.id, writing_agent.id)\n"
-            ]
-        },
-        {
-            "cell_type": "code",
-            "execution_count": 7,
-            "metadata": {},
-            "outputs": [
-                {
-                    "name": "stdout",
-                    "output_type": "stream",
-                    "text": [
-                        "2 teams in database\n"
-                    ]
-                }
-            ],
-            "source": [
-                "all_teams = dbmanager.get(Team)\n",
-                "print(len(all_teams.data), \"teams in database\")"
-            ]
-        },
-        {
-            "cell_type": "markdown",
-            "metadata": {},
-            "source": [
-                "## Configuration Manager\n",
-                "\n",
-                "Helper class to mostly import teams/agents/models/tools etc into a database."
-            ]
-        },
-        {
-            "cell_type": "code",
-            "execution_count": null,
-            "metadata": {},
-            "outputs": [],
-            "source": [
-                "from autogenstudio.database import ConfigurationManager   \n",
-                "\n",
-                "config_manager = ConfigurationManager(dbmanager)\n",
-                " "
-            ]
-        },
-        {
-            "cell_type": "code",
-            "execution_count": null,
-            "metadata": {},
-            "outputs": [],
-            "source": [
-                "result = await config_manager.import_component(\"team.json\", user_id=\"user_id\", check_exists=True)\n",
-                "print(result)"
-            ]
-        },
-        {
-            "cell_type": "code",
-            "execution_count": null,
-            "metadata": {},
-            "outputs": [],
-            "source": [
-                "result = await config_manager.import_directory(\".\", user_id=\"user_id\", check_exists=False)\n",
-                "print(result)"
-            ]
-        },
-        {
-            "cell_type": "code",
-            "execution_count": null,
-            "metadata": {},
-            "outputs": [],
-            "source": [
-                "all_teams = dbmanager.get(Team)\n",
-                "print(len(all_teams.data), \"teams in database\")"
-            ]
-        },
-        {
-            "cell_type": "markdown",
-            "metadata": {},
-            "source": [
-                "## Sample AgentChat Example (Python)"
-            ]
-        },
-        {
-            "cell_type": "code",
-            "execution_count": null,
-            "metadata": {},
-            "outputs": [],
-            "source": [
-                "from autogen_agentchat.agents import AssistantAgent\n",
-                "from autogen_agentchat.conditions import TextMentionTermination\n",
-                "from autogen_agentchat.teams import RoundRobinGroupChat, SelectorGroupChat\n",
-                "from autogen_ext.models import OpenAIChatCompletionClient \n",
-                "\n",
-                "planner_agent = AssistantAgent(\n",
-                "    \"planner_agent\",\n",
-                "    model_client=OpenAIChatCompletionClient(model=\"gpt-4\"),\n",
-                "    description=\"A helpful assistant that can plan trips.\",\n",
-                "    system_message=\"You are a helpful assistant that can suggest a travel plan for a user based on their request. Respond with a single sentence\",\n",
-                ")\n",
-                "\n",
-                "local_agent = AssistantAgent(\n",
-                "    \"local_agent\",\n",
-                "    model_client=OpenAIChatCompletionClient(model=\"gpt-4\"),\n",
-                "    description=\"A local assistant that can suggest local activities or places to visit.\",\n",
-                "    system_message=\"You are a helpful assistant that can suggest authentic and interesting local activities or places to visit for a user and can utilize any context information provided. Respond with a single sentence\",\n",
-                ")\n",
-                "\n",
-                "language_agent = AssistantAgent(\n",
-                "    \"language_agent\",\n",
-                "    model_client=OpenAIChatCompletionClient(model=\"gpt-4\"),\n",
-                "    description=\"A helpful assistant that can provide language tips for a given destination.\",\n",
-                "    system_message=\"You are a helpful assistant that can review travel plans, providing feedback on important/critical tips about how best to address language or communication challenges for the given destination. If the plan already includes language tips, you can mention that the plan is satisfactory, with rationale.Respond with a single sentence\",\n",
-                ")\n",
-                "\n",
-                "travel_summary_agent = AssistantAgent(\n",
-                "    \"travel_summary_agent\",\n",
-                "    model_client=OpenAIChatCompletionClient(model=\"gpt-4\"),\n",
-                "    description=\"A helpful assistant that can summarize the travel plan.\",\n",
-                "    system_message=\"You are a helpful assistant that can take in all of the suggestions and advice from the other agents and provide a detailed tfinal travel plan. You must ensure th b at the final plan is integrated and complete. YOUR FINAL RESPONSE MUST BE THE COMPLETE PLAN. When the plan is complete and all perspectives are integrated, you can respond with TERMINATE.Respond with a single sentence\",\n",
-                ")\n",
-                "\n",
-                "termination = TextMentionTermination(\"TERMINATE\")\n",
-                "group_chat = RoundRobinGroupChat(\n",
-                "    [planner_agent, local_agent, language_agent, travel_summary_agent], termination_condition=termination\n",
-                ")"
-            ]
-        },
-        {
-            "cell_type": "code",
-            "execution_count": null,
-            "metadata": {},
-            "outputs": [],
-            "source": [
-                "\n",
-                "result = group_chat.run_stream(task=\"Plan a 3 day trip to Nepal.\")\n",
-                "async for response in result:\n",
-                "    print(response) "
-            ]
-        },
-        {
-            "cell_type": "markdown",
-            "metadata": {},
-            "source": [
-                "## Human in the Loop with a UserProxy Agent\n",
-                "\n",
-                "AutoGen studio provides a custom agent allows a human interact as part of the agent team.\n",
-                "\n"
-            ]
-        },
-        {
-            "cell_type": "code",
-            "execution_count": null,
-            "metadata": {},
-            "outputs": [],
-            "source": [
-                "from autogenstudio.components import UserProxyAgent \n",
-                "\n",
-                "def input_func(prompt: str) -> str:  \n",
-                "    return \"Hello World there\" + str(prompt)\n",
-                "user_agent = UserProxyAgent(name=\"user_agent\", description=\"a human user\", input_func=input_func)"
-            ]
-        },
-        {
-            "cell_type": "code",
-            "execution_count": null,
-            "metadata": {},
-            "outputs": [],
-            "source": [
-                "from autogen_core.base import CancellationToken \n",
-                "cancellation_token = CancellationToken()\n",
-                "stream = user_agent.run_stream(task=\"hello there\", cancellation_token=cancellation_token)\n",
-                "\n",
-                "async for response in stream:\n",
-                "    print(response)"
-            ]
-        }
-    ],
-    "metadata": {
-        "kernelspec": {
-            "display_name": "agnext",
-            "language": "python",
-            "name": "python3"
-        },
-        "language_info": {
-            "codemirror_mode": {
-                "name": "ipython",
-                "version": 3
-            },
-            "file_extension": ".py",
-            "mimetype": "text/x-python",
-            "name": "python",
-            "nbconvert_exporter": "python",
-            "pygments_lexer": "ipython3",
-            "version": "3.11.9"
-        }
-    },
-    "nbformat": 4,
-    "nbformat_minor": 2
->>>>>>> 31cb50bc
 }